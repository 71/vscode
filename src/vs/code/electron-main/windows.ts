--- conflicted
+++ resolved
@@ -29,11 +29,7 @@
 import { ITelemetryService } from 'vs/platform/telemetry/common/telemetry';
 import CommonEvent, { Emitter, once } from 'vs/base/common/event';
 import product from 'vs/platform/product';
-<<<<<<< HEAD
 import Uri from 'vs/base/common/uri';
-import { ParsedArgs } from 'vs/platform/environment/node/argv';
-=======
->>>>>>> 803db164
 
 enum WindowError {
 	UNRESPONSIVE,
